"""
This module holds the CalibrationF2 class
"""

from gemini_obs_db.orm.header import Header
from gemini_obs_db.orm.f2 import F2
from .calibration import Calibration, not_processed


class CalibrationF2(Calibration):
    """
    This class implements a calibration manager for F2.
    It is a subclass of Calibration
    """
    instrClass = F2
    instrDescriptors = (
        'read_mode',
        'disperser',
        'focal_plane_mask',
        'filter_name',
        'lyot_stop'
        )

    def set_applicable(self):
        """
        Get the list of applicable calibration types, such as "flat", "processed_dark", etc.

        Returns
        -------

        list of str
        """
        # Return a list of the calibrations applicable to this dataset
        self.applicable = []

        # Imaging OBJECTs require a DARK and a flat except acq images
        if (self.descriptors['observation_type'] == 'OBJECT' and
                self.descriptors['spectroscopy'] == False and
                self.descriptors['observation_class'] not in ['acq', 'acqCal']):
            self.applicable.append('dark')
            self.applicable.append('processed_dark')
            self.applicable.append('flat')
            self.applicable.append('processed_flat')
            # And if they're science frames, they require a photometric_standard
            if self.descriptors['observation_class'] == 'science':
                self.applicable.append('photometric_standard')

        # Spectroscopy OBJECTs require a dark, flat and arc
        if (self.descriptors['observation_type'] == 'OBJECT') and (self.descriptors['spectroscopy'] == True):
            self.applicable.append('dark')
            self.applicable.append('processed_dark')
            self.applicable.append('flat')
            self.applicable.append('processed_flat')
            self.applicable.append('arc')
            # And if they're science frames, they require a telluric_standard
            if self.descriptors['observation_class'] == 'science':
                self.applicable.append('telluric_standard')

        # FLAT frames require DARKs
        if self.descriptors['observation_type'] == 'FLAT':
            self.applicable.append('dark')
            self.applicable.append('processed_dark')

        # ARCs require DARKs and FLATs
        if self.descriptors['observation_type'] == 'ARC':
            self.applicable.append('dark')
            self.applicable.append('processed_dark')
            self.applicable.append('flat')
            self.applicable.append('processed_flat')

<<<<<<< HEAD
        self.applicable.append('processed_bpm')

=======
>>>>>>> 7d105d3f
    def dark(self, processed=False, howmany=None, return_query=False):
        """
        Get a query for darks appropriate for F2.

        Returns
        -------
        :class:`sqlalchemy.orm.query.Query` matching the `exposure_time` and F2 `read_mode` within 90 days
        """
        if howmany is None:
            howmany = 1 if processed else 10

        query = (
            self.get_query()
                .dark(processed=processed)
                .match_descriptors(Header.exposure_time,
                                   F2.read_mode)
                # Must totally match: read_mode, exposure_time
                .max_interval(days=90)
            )

        if return_query:
            return query.all(howmany), query
        else:
            return query.all(howmany)

    @staticmethod
    def common_descriptors():
        """
        Get the main descriptors for the F2 instrument

        Returns
        -------
        list of :class:`sqlalchemy.schema.Column`
        """
        return (F2.disperser, F2.lyot_stop, F2.filter_name, F2.focal_plane_mask)

    def flat(self, processed=False, howmany=None, return_query=False):
        """
        Get matching flats for an F2 observation.

        Parameters
        ----------

        processed : bool
            Query for processed flats, or not

        howmany : int, defaults to `None`
            How many results to return, or all if `None`

        Returns
        -------
        :class:`sqlalchemy.orm.query.Query` for flats matching the F2 read_mode and the :meth:`fits_storage.cal.calibration_f2.CalibrationF2.common_descriptors` within 90 days.  Also within 0.001 wavelength for spectroscopy
        """
        if howmany is None:
            howmany = 1 if processed else 10

        query = (
            self.get_query()
                .flat(processed=processed)
                # Must totally match: disperser, central_wavelength (spect only), focal_plane_mask, filter_name, lyot_stop, read_mode
                .match_descriptors(F2.read_mode,
                                   *CalibrationF2.common_descriptors())
                .tolerance(central_wavelength=0.001, condition=self.descriptors['spectroscopy'])
                # Absolute time separation must be within 3 months
                .max_interval(days=90)
            )
        if return_query:
            return query.all(howmany), query
        else:
            return query.all(howmany)

<<<<<<< HEAD
=======
        if return_query:
            return query.all(howmany), query
        else:
            return query.all(howmany)

>>>>>>> 7d105d3f
    def arc(self, processed=False, howmany=None, return_query=False):
        """
        Get matching arcs for an F2 observation.

        Parameters
        ----------

        processed : bool
            Query for processed flats, or not

        howmany : int, defaults to `None`
            How many results to return, or all if `None`

        Returns
        -------
        :class:`sqlalchemy.orm.query.Query` for arcs matching the F2 :meth:`fits_storage.cal.calibration_f2.CalibrationF2.common_descriptors` within 0.001 wavelength and 90 days
        """
        # Default number to associate is 1
        howmany = howmany if howmany else 1

        query = (
            self.get_query()
                .arc(processed=processed)
                # Must Totally Match: disperser, central_wavelength, focal_plane_mask, filter_name, lyot_stop
                .match_descriptors(*CalibrationF2.common_descriptors())
                .tolerance(central_wavelength=0.001)
                # Absolute time separation must be within 3 months
                .max_interval(days=90)
            )
        if return_query:
            return query.all(howmany), query
        else:
            return query.all(howmany)
<<<<<<< HEAD

    def bpm(self, processed=False, howmany=None, return_query=False):
        """
        This method identifies the best BPM to use for the target
        dataset.

        This will match on bpms for the same instrument

        Parameters
        ----------

        howmany : int, default 1
            How many matches to return

        Returns
        -------
            list of :class:`fits_storage.orm.header.Header` records that match the criteria
        """
        # Default 1 bpm
        howmany = howmany if howmany else 1

        filters = [Header.ut_datetime <= self.descriptors['ut_datetime'],]
        query = self.get_query(include_engineering=True) \
                    .bpm(processed) \
                    .add_filters(*filters) \
                    .match_descriptors(Header.instrument, Header.detector_binning)

        if return_query:
            return query.all(howmany), query
        else:
            return query.all(howmany)
=======
>>>>>>> 7d105d3f

    @not_processed
    def photometric_standard(self, processed=False, howmany=None, return_query=False):
        """
        Get matching photometric standards for an F2 observation.

        This matches photometric standards that are ``OBJECT`` s and ``partnerCal``, matching the F2 ``filter_name`` and
        ``lyot_stop`` and within a day

        Parameters
        ----------

        processed : bool
            Query for processed standards, or not

        howmany : int, defaults to `None`
            How many results to return, or all if `None`

        Returns
        -------
            list of :class:`fits_storage.orm.header.Header` records that match the criteria
        """
        # Default number to associate
        howmany = howmany if howmany else 10

        query = (
            self.get_query()
                # Photometric standards are OBJECT imaging partnerCal frames
                .photometric_standard(OBJECT=True, partnerCal=True)
                .match_descriptors(F2.filter_name,
                                   F2.lyot_stop)
                # Absolute time separation must be within 24 hours of the science
                .max_interval(days=1)
            )
        if return_query:
            return query.all(howmany), query
        else:
            return query.all(howmany)

    @not_processed
    def telluric_standard(self, processed=False, howmany=None, return_query=False):
        """
        Get matching telluric standards for an F2 observation.

        This searches for telluric standards that are `OBJECT` s and `partnerCal`, matching the
        F2 :meth:`fits_storage.cal.calibration_f2.CalibrationF2.common_descriptors` within 0.001
        `central_wavelength` and within a day

        Parameters
        ----------

        processed : bool
            Query for telluric standards, or not
        howmany : int, defaults to 10
            How many results to return, or 10 if `None`

        Returns
        -------
            list of :class:`fits_storage.orm.header.Header` records that match the criteria
        """
        # Default number to associate
        howmany = howmany if howmany else 10

        query = (
            self.get_query()
                # Telluric standards are OBJECT spectroscopy partnerCal frames
                .telluric_standard(OBJECT=True, partnerCal=True)
                .match_descriptors(*CalibrationF2.common_descriptors())
                .tolerance(central_wavelength=0.001)
                # Absolute time separation must be within 24 hours of the science
                .max_interval(days=1)
            )
<<<<<<< HEAD
=======

>>>>>>> 7d105d3f
        if return_query:
            return query.all(howmany), query
        else:
            return query.all(howmany)<|MERGE_RESOLUTION|>--- conflicted
+++ resolved
@@ -68,11 +68,8 @@
             self.applicable.append('flat')
             self.applicable.append('processed_flat')
 
-<<<<<<< HEAD
         self.applicable.append('processed_bpm')
 
-=======
->>>>>>> 7d105d3f
     def dark(self, processed=False, howmany=None, return_query=False):
         """
         Get a query for darks appropriate for F2.
@@ -144,14 +141,6 @@
         else:
             return query.all(howmany)
 
-<<<<<<< HEAD
-=======
-        if return_query:
-            return query.all(howmany), query
-        else:
-            return query.all(howmany)
-
->>>>>>> 7d105d3f
     def arc(self, processed=False, howmany=None, return_query=False):
         """
         Get matching arcs for an F2 observation.
@@ -185,7 +174,6 @@
             return query.all(howmany), query
         else:
             return query.all(howmany)
-<<<<<<< HEAD
 
     def bpm(self, processed=False, howmany=None, return_query=False):
         """
@@ -217,8 +205,6 @@
             return query.all(howmany), query
         else:
             return query.all(howmany)
-=======
->>>>>>> 7d105d3f
 
     @not_processed
     def photometric_standard(self, processed=False, howmany=None, return_query=False):
@@ -291,10 +277,7 @@
                 # Absolute time separation must be within 24 hours of the science
                 .max_interval(days=1)
             )
-<<<<<<< HEAD
-=======
-
->>>>>>> 7d105d3f
+
         if return_query:
             return query.all(howmany), query
         else:
